<Window x:Class="MQTTnet.App.Main.MainWindow"
        xmlns="https://github.com/avaloniaui"
        xmlns:x="http://schemas.microsoft.com/winfx/2006/xaml"
        xmlns:d="http://schemas.microsoft.com/expression/blend/2008"
        xmlns:mc="http://schemas.openxmlformats.org/markup-compatibility/2006"
        xmlns:main="clr-namespace:MQTTnet.App.Main"
        Title="MQTTnet App"
        d:DataContext="{d:DesignInstance main:MainViewModel}"
        d:DesignHeight="450"
        d:DesignWidth="800"
        Icon="/Assets/Icons/App.ico"
        mc:Ignorable="d">

    <Window.Styles>
        <Style Selector="Border.status_bar_connected">
            <Setter Property="Background"
                    Value="DarkGreen" />
        </Style>
<<<<<<< HEAD

=======
        
>>>>>>> 0049ae2b
        <Style Selector="Border.status_bar_not_connected">
            <Setter Property="Background"
                    Value="DarkRed" />
        </Style>
<<<<<<< HEAD

        <Style Selector="Border.update_available">
            <Setter Property="Background"
                    Value="Orange" />
            <Setter Property="TextBlock.Foreground"
                    Value="Black" />
        </Style>
=======
>>>>>>> 0049ae2b
    </Window.Styles>

    <Grid RowDefinitions="*,Auto">

        <!-- The sidebar -->
        <TabControl x:Name="Sidebar"
                    Grid.Row="0"
                    Classes="sidebar">

            <!-- Connect -->
            <TabControl.Items>
                <TabItem Content="{Binding ConnectionPage}">
                    <TabItem.Header>
                        <StackPanel Orientation="Horizontal">
                            <Image Source="/Assets/Icons/LocalServer_16x.png"
                                   Width="16" />
                            <Label Margin="10,0,0,0"
                                   Content="Connect" />
                        </StackPanel>
                    </TabItem.Header>
                </TabItem>

                <!-- Publish -->
                <TabItem Content="{Binding PublishPage}">
                    <TabItem.Header>
                        <StackPanel Orientation="Horizontal">
                            <Image Source="/Assets/Icons/Send_16x.png"
                                   Width="16" />
                            <Label Margin="10,0,0,0"
                                   Content="Publish" />
                        </StackPanel>
                    </TabItem.Header>
                </TabItem>

                <!-- Subscribe -->
                <TabItem Content="{Binding SubscriptionsPage}">
                    <TabItem.Header>
                        <StackPanel Orientation="Horizontal">
                            <Image Source="/Assets/Icons/Filter_16x.png"
                                   Width="16" />
                            <Label Margin="10,0,0,0"
                                   Content="Subscribe" />
                        </StackPanel>
                    </TabItem.Header>
                </TabItem>

                <!-- Inflight -->
                <TabItem Content="{Binding InflightPage}">
                    <TabItem.Header>
                        <StackPanel Orientation="Horizontal"
                                    VerticalAlignment="Center">
                            <Image Source="/Assets/Icons/MessageQueue_16x.png"
                                   Width="16" />
                            <Label Margin="10,0,0,0"
                                   Content="Inflight" />
                        </StackPanel>
                    </TabItem.Header>
                </TabItem>

                <!-- Packet Inspection -->
                <TabItem Content="{Binding PacketInspectorPage}">
                    <TabItem.Header>
                        <Grid>
                            <StackPanel Orientation="Horizontal">
                                <Image Source="/Assets/Icons/Analysis_16x.png"
                                       Width="16" />
                                <Label Margin="10,0,0,0"
                                       Content="Packet Inspection" />
                            </StackPanel>
                        </Grid>
                    </TabItem.Header>
                </TabItem>

                <!-- Info -->
                <TabItem Content="{Binding InfoPage}">
                    <TabItem.Header>
                        <StackPanel Orientation="Horizontal">
                            <Image Source="/Assets/Icons/InformationSymbol_16x.png"
                                   Width="16" />
                            <Label Margin="10,0,0,0"
                                   Content="Info" />
                        </StackPanel>
                    </TabItem.Header>
                </TabItem>
            </TabControl.Items>
        </TabControl>

        <!-- The status bar -->
        <Border Classes="status_bar"
                Classes.status_bar_connected="{Binding ConnectionPage.IsConnected}"
                Classes.status_bar_not_connected="{Binding !ConnectionPage.IsConnected}"
                Grid.Row="1">
            <DockPanel LastChildFill="True">

                <StackPanel DockPanel.Dock="Left"
                            Orientation="Horizontal">

                    <!-- The connection status -->
                    <Border Width="166">
                        <Grid HorizontalAlignment="Center">
                            <TextBlock Text="Not connected"
                                       IsVisible="{Binding !ConnectionPage.IsConnected}" />
                            <TextBlock Text="Connected"
                                       IsVisible="{Binding ConnectionPage.IsConnected}" />
                        </Grid>
                    </Border>

                    <Separator />

                    <!-- The count of received application messages -->
                    <Border>
                        <TextBlock Text="{Binding InflightPage.Items.Count, StringFormat={}{0} application messages received}" />
                    </Border>
                </StackPanel>

                <!-- The version string -->
                <Border DockPanel.Dock="Right"
                        Classes.update_available="{Binding InfoPage.IsUpdateAvailable}"
                        Margin="0,0,-10,0"
                        Padding="10,0">
                    <StackPanel Orientation="Horizontal">
                        <TextBlock Text="{Binding Version, StringFormat={}v{0}}" />
                        <TextBlock Margin="10,0,0,0"
                                   IsVisible="{Binding InfoPage.IsUpdateAvailable}"
                                   Text="Update available" />
                    </StackPanel>
                </Border>

                <!-- Filler -->
                <Border />
            </DockPanel>
        </Border>
    </Grid>
</Window><|MERGE_RESOLUTION|>--- conflicted
+++ resolved
@@ -16,16 +16,11 @@
             <Setter Property="Background"
                     Value="DarkGreen" />
         </Style>
-<<<<<<< HEAD
-
-=======
         
->>>>>>> 0049ae2b
         <Style Selector="Border.status_bar_not_connected">
             <Setter Property="Background"
                     Value="DarkRed" />
         </Style>
-<<<<<<< HEAD
 
         <Style Selector="Border.update_available">
             <Setter Property="Background"
@@ -33,8 +28,6 @@
             <Setter Property="TextBlock.Foreground"
                     Value="Black" />
         </Style>
-=======
->>>>>>> 0049ae2b
     </Window.Styles>
 
     <Grid RowDefinitions="*,Auto">
