﻿using System;
using Avalonia.Controls;
using Avalonia.Threading;
using MQTTnet.App.Common;
using MQTTnet.App.Services.Updates;
using MQTTnet.Client;
using ReactiveUI;

namespace MQTTnet.App.Pages.Info;

public sealed class InfoPageViewModel : BaseViewModel
{
    readonly AppUpdateService _appUpdateService;

    bool _isUpdateAvailable;
    string _latestAppVersion;

    public InfoPageViewModel(AppUpdateService appUpdateService)
    {
<<<<<<< HEAD
        _appUpdateService = appUpdateService;
        CurrentAppVersion = appUpdateService.CurrentVersion.ToString();
=======
        AppVersion = typeof(App).Assembly.GetName().Version?.ToString() ?? "<unknown>";
>>>>>>> 0049ae2b
        MqttNetVersion = typeof(MqttClient).Assembly.GetName().Version?.ToString() ?? "<unknown>";
        DotNetVersion = Environment.Version.ToString();
        AvaloniaVersion = typeof(Label).Assembly.GetName().Version?.ToString() ?? "<unknown>";

        DispatcherTimer.Run(CheckForUpdates, TimeSpan.FromSeconds(1));
    }

    public string AvaloniaVersion { get; }

    public string CurrentAppVersion { get; }

    public string DotNetVersion { get; }

<<<<<<< HEAD
    public bool IsUpdateAvailable
    {
        get => _isUpdateAvailable;
        set => this.RaiseAndSetIfChanged(ref _isUpdateAvailable, value);
    }

    public string LatestAppVersion
    {
        get => _latestAppVersion;
        set => this.RaiseAndSetIfChanged(ref _latestAppVersion, value);
    }
=======
    public string AppVersion { get; }
>>>>>>> 0049ae2b

    public string MqttNetVersion { get; }

    bool CheckForUpdates()
    {
        LatestAppVersion = _appUpdateService.LatestVersion?.ToString() ?? string.Empty;
        IsUpdateAvailable = _appUpdateService.IsUpdateAvailable;

        // Keep timer running.
        return true;
    }
}<|MERGE_RESOLUTION|>--- conflicted
+++ resolved
@@ -17,12 +17,9 @@
 
     public InfoPageViewModel(AppUpdateService appUpdateService)
     {
-<<<<<<< HEAD
         _appUpdateService = appUpdateService;
         CurrentAppVersion = appUpdateService.CurrentVersion.ToString();
-=======
         AppVersion = typeof(App).Assembly.GetName().Version?.ToString() ?? "<unknown>";
->>>>>>> 0049ae2b
         MqttNetVersion = typeof(MqttClient).Assembly.GetName().Version?.ToString() ?? "<unknown>";
         DotNetVersion = Environment.Version.ToString();
         AvaloniaVersion = typeof(Label).Assembly.GetName().Version?.ToString() ?? "<unknown>";
@@ -36,7 +33,6 @@
 
     public string DotNetVersion { get; }
 
-<<<<<<< HEAD
     public bool IsUpdateAvailable
     {
         get => _isUpdateAvailable;
@@ -48,9 +44,7 @@
         get => _latestAppVersion;
         set => this.RaiseAndSetIfChanged(ref _latestAppVersion, value);
     }
-=======
     public string AppVersion { get; }
->>>>>>> 0049ae2b
 
     public string MqttNetVersion { get; }
 
