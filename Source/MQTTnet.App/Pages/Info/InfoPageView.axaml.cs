--- conflicted
+++ resolved
@@ -2,10 +2,7 @@
 using System.IO;
 using System.Reflection;
 using Avalonia.Controls;
-<<<<<<< HEAD
 using Avalonia.Input;
-=======
->>>>>>> 0049ae2b
 using Avalonia.Interactivity;
 using Avalonia.Markup.Xaml;
 
@@ -35,27 +32,21 @@
         });
     }
 
-<<<<<<< HEAD
     void OnLatestVersionClicked(object? sender, PointerPressedEventArgs e)
     {
         Launch("https://github.com/chkr1011/MQTTnet.App/releases");
     }
 
-=======
->>>>>>> 0049ae2b
     void OnOpenHomepage(object? sender, RoutedEventArgs e)
     {
         Launch("https://github.com/chkr1011/MQTTnet.App");
     }
 
-<<<<<<< HEAD
-=======
     void OpenUrlFromButtonContent(object? sender, RoutedEventArgs e)
     {
         Launch(((Button)sender).Content as string);
     }
     
->>>>>>> 0049ae2b
     void OnReportBug(object? sender, RoutedEventArgs e)
     {
         Launch("https://github.com/chkr1011/MQTTnet.App/issues/new");
@@ -66,14 +57,11 @@
         Launch("https://github.com/chkr1011/MQTTnet.App/issues/new");
     }
 
-<<<<<<< HEAD
     void OpenUrlFromButtonContent(object? sender, RoutedEventArgs e)
     {
         Launch(((Button)sender).Content as string);
     }
 
-=======
->>>>>>> 0049ae2b
     static string ReadEmbeddedMarkdown()
     {
         var assembly = Assembly.GetExecutingAssembly();
