﻿<UserControl xmlns="https://github.com/avaloniaui"
             xmlns:x="http://schemas.microsoft.com/winfx/2006/xaml"
             xmlns:d="http://schemas.microsoft.com/expression/blend/2008"
             xmlns:mc="http://schemas.openxmlformats.org/markup-compatibility/2006"
             xmlns:info="clr-namespace:MQTTnet.App.Pages.Info"
             mc:Ignorable="d"
             d:DesignWidth="800"
             d:DesignHeight="450"
             Margin="10"
             d:DataContext="{d:DesignInstance info:InfoPageViewModel}"
             x:Class="MQTTnet.App.Pages.Info.InfoPageView">
    <UserControl.Styles>
        <StyleInclude Source="avares://AvaloniaEdit/AvaloniaEdit.xaml" />

        <Style Selector="TextBlock.version_text">
            <Setter Property="FontFamily"
                    Value="Consolas" />
<<<<<<< HEAD
            <Setter Property="Margin"
                    Value="0,0,10,0" />
=======
>>>>>>> 0049ae2b
        </Style>

        <Style Selector="Label.h1 AccessText">
            <Setter Property="FontSize"
                    Value="14" />
            <Setter Property="FontWeight"
                    Value="Bold" />
<<<<<<< HEAD
        </Style>

        <Style Selector="TextBlock.no_update_available">
            <Setter Property="Foreground"
                    Value="Green" />
        </Style>

        <Style Selector="TextBlock.update_available">
            <Setter Property="Foreground"
                    Value="Orange" />
=======
>>>>>>> 0049ae2b
        </Style>
    </UserControl.Styles>
    <Grid RowDefinitions="Auto,*">
        <StackPanel Margin="0,10,0,0"
                    HorizontalAlignment="Left">

            <!-- The App Title -->
            <StackPanel Orientation="Vertical"
                        HorizontalAlignment="Center">
                <Image Source="/Assets/App128.png"
                       Width="96"
                       HorizontalAlignment="Center"
                       Height="96" />
                <TextBlock FontSize="42"
                           Margin="0,20,0,0"
                           Text="MQTTnet.App" />
            </StackPanel>

            <!-- The buttons -->
            <StackPanel Orientation="Horizontal"
                        Margin="0,20,0,0">
                <StackPanel.Styles>
                    <Style Selector="Button">
                        <Setter Property="Margin"
                                Value="0,0,10,0" />
                    </Style>
                    <Style Selector="Button TextBlock">
                        <Setter Property="HorizontalAlignment"
                                Value="Center" />
                        <Setter Property="Margin"
                                Value="0,5,0,0" />
                    </Style>
                    <Style Selector="Button Image">
                        <Setter Property="Width"
                                Value="110" />
                    </Style>
                </StackPanel.Styles>

                <Button Click="OnOpenHomepage">
                    <StackPanel>
                        <Image Source="/Assets/Icons/Home_16x.png" />
                        <TextBlock Text="Homepage" />
                    </StackPanel>
                </Button>
                <Button Click="OnReportBug">
                    <StackPanel>
                        <Image Source="/Assets/Icons/NewBug_16x.png" />
                        <TextBlock Text="Report Bug" />
                    </StackPanel>
                </Button>
                <Button Click="OnRequestFeature">
                    <StackPanel>
                        <Image Source="/Assets/Icons/NewPullRequest_16x.png" />
                        <TextBlock Text="Request Feature" />
                    </StackPanel>
                </Button>
            </StackPanel>

            <!-- The versions -->
            <Label Classes="h1"
                   Margin="0,20,0,0"
                   Content="Versions" />

            <Grid Margin="10,0,0,0">
                <Grid.ColumnDefinitions>
                    <ColumnDefinition Width="Auto" />
                    <ColumnDefinition Width="Auto" />
<<<<<<< HEAD
                    <ColumnDefinition Width="Auto" />
=======
>>>>>>> 0049ae2b
                </Grid.ColumnDefinitions>
                <Grid.RowDefinitions>
                    <RowDefinition Height="Auto" />
                    <RowDefinition Height="Auto" />
                    <RowDefinition Height="Auto" />
                    <RowDefinition Height="Auto" />
                </Grid.RowDefinitions>

                <Label Classes="caption"
                       Grid.Column="0"
                       Grid.Row="0"
                       Content="App version" />
<<<<<<< HEAD
                <TextBlock Text="{Binding CurrentAppVersion}"
=======
                <TextBlock Text="{Binding AppVersion}"
>>>>>>> 0049ae2b
                           Classes="value version_text"
                           Grid.Column="1"
                           Grid.Row="0" />

<<<<<<< HEAD
                <StackPanel Orientation="Horizontal"
                            Grid.Column="2"
                            Grid.Row="0">
                    <TextBlock Text="Latest version:" />
                    <TextBlock Classes.no_update_available="{Binding !IsUpdateAvailable}"
                               Classes.update_available="{Binding IsUpdateAvailable}"
                               Margin="10,0,0,0"
                               Cursor="Hand"
                               PointerPressed="OnLatestVersionClicked"
                               Text="{Binding LatestAppVersion}"
                               Classes="value version_text" />
                </StackPanel>

=======
>>>>>>> 0049ae2b
                <Label Classes="caption"
                       Grid.Column="0"
                       Grid.Row="1"
                       Content="MQTTnet version" />
                <TextBlock Text="{Binding MqttNetVersion}"
                           Classes="value version_text"
                           Grid.Row="1"
                           Grid.Column="1" />

                <Label Classes="caption"
                       Grid.Column="0"
                       Grid.Row="2"
                       Content="Avalonia version" />
                <TextBlock Text="{Binding AvaloniaVersion}"
                           Classes="value version_text"
                           Grid.Row="2"
                           Grid.Column="1" />

                <Label Classes="caption"
                       Grid.Column="0"
                       Grid.Row="3"
                       Content=".NET Framework version" />
                <TextBlock Text="{Binding DotNetVersion}"
                           Classes="value version_text"
                           Grid.Column="1"
                           Grid.Row="3" />
            </Grid>

            <!-- The used libraries -->
            <Label Classes="h1"
                   Margin="0,20,0,0"
                   Content="Uses libraries" />

            <StackPanel Orientation="Vertical"
                        Margin="10,0,0,0">
                <TextBlock Text="- Avalonia"
                           Classes="code_text value" />
                <TextBlock Text="- MQTTnet"
                           Classes="code_text value" />
                <TextBlock Text="- Newtonsoft.Json"
                           Classes="code_text value" />
                <TextBlock Text="- ReactiveUI"
                           Classes="code_text value" />
                <TextBlock Text="- SimpleInjector"
                           Classes="code_text value" />
                <TextBlock Text="- VSImageLibrary2019"
                           Classes="code_text value" />
            </StackPanel>

            <!-- MQTT spec -->
            <Label Classes="h1"
                   Margin="0,20,0,5"
                   Content="MQTT Tutorials and References" />

            <StackPanel Margin="10,0,0,0">
                <Button Click="OpenUrlFromButtonContent">https://www.hivemq.com/mqtt/mqtt-protocol/</Button>
            </StackPanel>

            <!-- MQTT spec -->
            <Label Classes="h1"
                   Margin="0,20,0,5"
                   Content="MQTT Specification" />

            <StackPanel Margin="10,0,0,0">
                <Button Click="OpenUrlFromButtonContent">https://docs.oasis-open.org/mqtt/mqtt/v5.0/mqtt-v5.0.html</Button>
                <Button Click="OpenUrlFromButtonContent">http://docs.oasis-open.org/mqtt/mqtt/v3.1.1/mqtt-v3.1.1.html</Button>
            </StackPanel>

            <!-- The Licenses -->
            <Label Classes="h1"
                   Margin="0,20,0,5"
                   Content="Licenses" />
        </StackPanel>

        <!-- The license fill -->
<<<<<<< HEAD
        <ScrollViewer Margin="10,0,0,0"
                      Grid.Row="1"
=======
        <ScrollViewer Margin="10,0,0,0" Grid.Row="1"
>>>>>>> 0049ae2b
                      HorizontalAlignment="Left"
                      Width="640">
            <TextBlock x:Name="Licenses"
                       TextWrapping="Wrap" />
        </ScrollViewer>
    </Grid>
</UserControl><|MERGE_RESOLUTION|>--- conflicted
+++ resolved
@@ -15,11 +15,8 @@
         <Style Selector="TextBlock.version_text">
             <Setter Property="FontFamily"
                     Value="Consolas" />
-<<<<<<< HEAD
             <Setter Property="Margin"
                     Value="0,0,10,0" />
-=======
->>>>>>> 0049ae2b
         </Style>
 
         <Style Selector="Label.h1 AccessText">
@@ -27,7 +24,6 @@
                     Value="14" />
             <Setter Property="FontWeight"
                     Value="Bold" />
-<<<<<<< HEAD
         </Style>
 
         <Style Selector="TextBlock.no_update_available">
@@ -38,8 +34,6 @@
         <Style Selector="TextBlock.update_available">
             <Setter Property="Foreground"
                     Value="Orange" />
-=======
->>>>>>> 0049ae2b
         </Style>
     </UserControl.Styles>
     <Grid RowDefinitions="Auto,*">
@@ -107,10 +101,7 @@
                 <Grid.ColumnDefinitions>
                     <ColumnDefinition Width="Auto" />
                     <ColumnDefinition Width="Auto" />
-<<<<<<< HEAD
                     <ColumnDefinition Width="Auto" />
-=======
->>>>>>> 0049ae2b
                 </Grid.ColumnDefinitions>
                 <Grid.RowDefinitions>
                     <RowDefinition Height="Auto" />
@@ -123,16 +114,12 @@
                        Grid.Column="0"
                        Grid.Row="0"
                        Content="App version" />
-<<<<<<< HEAD
                 <TextBlock Text="{Binding CurrentAppVersion}"
-=======
                 <TextBlock Text="{Binding AppVersion}"
->>>>>>> 0049ae2b
                            Classes="value version_text"
                            Grid.Column="1"
                            Grid.Row="0" />
 
-<<<<<<< HEAD
                 <StackPanel Orientation="Horizontal"
                             Grid.Column="2"
                             Grid.Row="0">
@@ -146,8 +133,6 @@
                                Classes="value version_text" />
                 </StackPanel>
 
-=======
->>>>>>> 0049ae2b
                 <Label Classes="caption"
                        Grid.Column="0"
                        Grid.Row="1"
@@ -223,12 +208,7 @@
         </StackPanel>
 
         <!-- The license fill -->
-<<<<<<< HEAD
-        <ScrollViewer Margin="10,0,0,0"
-                      Grid.Row="1"
-=======
         <ScrollViewer Margin="10,0,0,0" Grid.Row="1"
->>>>>>> 0049ae2b
                       HorizontalAlignment="Left"
                       Width="640">
             <TextBlock x:Name="Licenses"
