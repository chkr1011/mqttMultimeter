--- conflicted
+++ resolved
@@ -52,11 +52,6 @@
                 <TabItem Header="General">
                     <Grid ColumnDefinitions="Auto,Auto,Auto,Auto"
                           RowDefinitions="Auto,Auto,Auto,Auto">
-<<<<<<< HEAD
-
-=======
-                        
->>>>>>> 0049ae2b
                         <Label Grid.Row="0"
                                Grid.Column="0"
                                Classes="caption">Reason code</Label>
@@ -82,7 +77,6 @@
                                Grid.Column="0"
                                Classes="caption">Is session present</Label>
                         <CheckBox Grid.Row="3"
-<<<<<<< HEAD
                                   Grid.Column="1"
                                   IsEnabled="False"
                                   Classes="value"
@@ -90,15 +84,6 @@
                     </Grid>
                 </TabItem>
 
-=======
-                                   Grid.Column="1"
-                                   IsEnabled="False"
-                                   Classes="value"
-                                   IsChecked="{Binding Response.IsSessionPresent}" />
-                    </Grid>
-                </TabItem>
-                
->>>>>>> 0049ae2b
                 <!-- The user properties tab -->
                 <TabItem Header="User properties">
                     <controls:UserPropertiesView DataContext="{Binding Response.UserProperties}" />
