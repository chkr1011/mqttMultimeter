<UserControl xmlns="https://github.com/avaloniaui"
             xmlns:x="http://schemas.microsoft.com/winfx/2006/xaml"
             xmlns:d="http://schemas.microsoft.com/expression/blend/2008"
             xmlns:mc="http://schemas.openxmlformats.org/markup-compatibility/2006"
             xmlns:controls="clr-namespace:MQTTnet.App.Controls"
             xmlns:subscriptions="clr-namespace:MQTTnet.App.Pages.Subscriptions"
             mc:Ignorable="d"
             d:DesignWidth="800"
             d:DesignHeight="450"
             d:DataContext="{d:DesignInstance subscriptions:SubscriptionItemViewModel}"
             x:Class="MQTTnet.App.Pages.Subscriptions.SubscriptionItemView">
    <Grid RowDefinitions="Auto,2*,Auto">

        <StackPanel Grid.Row="0">
            <TextBox Text="{Binding Name}"
                     BorderThickness="0"
                     FontSize="17"
                     Margin="0,0,0,10"
                     Padding="0"
                     Background="Transparent" />
        </StackPanel>

        <!-- The request -->
        <controls:GroupBox Header="Request"
                           Grid.Row="1">

            <Grid RowDefinitions="Auto,Auto,Auto,*">

                <Grid ColumnDefinitions="*,Auto"
                      Grid.Row="0">

                    <!-- The topic -->
                    <TextBox Grid.Column="0"
                             Watermark="Topic"
                             VerticalAlignment="Center"
                             Classes="code_text"
                             Text="{Binding Topic}" />

                    <!-- The buttons -->
                    <StackPanel Grid.Column="1"
                                Orientation="Horizontal">
                        <Button Background="{DynamicResource SystemAccentColor}"
                                Margin="10,0,0,0"
                                MinWidth="100"
                                Command="{Binding Subscribe}"
                                IsDefault="True">
                            <StackPanel>
                                <Image Source="/Assets/Icons/Filter_16x.png" />
                                <TextBlock Margin="0,5,0,0"
                                           Text="Subscribe" />
                            </StackPanel>
                        </Button>
                        <Button Background="{DynamicResource SystemAccentColor}"
                                MinWidth="100"
                                Margin="10,0,0,0"
                                Command="{Binding Unsubscribe}"
                                IsDefault="True">
                            <StackPanel>
                                <Image Source="/Assets/Icons/DeleteFilter_16x.png" />
                                <TextBlock Margin="0,5,0,0"
                                           Text="Unsubscribe" />
                            </StackPanel>
                        </Button>
                    </StackPanel>

                </Grid>

                <Grid Grid.Row="1"
                      RowDefinitions="Auto,Auto,Auto,Auto,Auto,Auto"
                      ColumnDefinitions="Auto,*">
                    <!-- QoS -->
                    <Label Classes="caption"
                           Grid.Column="0"
                           Grid.Row="0"
                           Content="Quality of Service level (QoS)" />
                    <ContentPresenter Content="{Binding QualityOfServiceLevel}"
                                      Grid.Column="1"
                                      Grid.Row="0" />

                    <!-- No local -->
                    <Label Grid.Row="1"
                           Grid.Column="0"
                           Classes="caption">No local</Label>
                    <CheckBox Grid.Row="1"
                              Grid.Column="1"
                              IsChecked="{Binding NoLocal}" />

                    <!-- Retain as published -->
                    <Label Grid.Row="2"
                           Grid.Column="0"
                           Classes="caption">Retain as published</Label>
                    <CheckBox Grid.Row="2"
                              Grid.Column="1"
                              IsChecked="{Binding RetainAsPublished}" />

                    <!-- Retain handling -->
                    <Label Grid.Row="3"
                           Grid.Column="0"
                           Classes="caption">Retain handling</Label>
                    <ContentPresenter Grid.Row="3"
                                      Grid.Column="1"
                                      Content="{Binding RetainHandlingSelector}" />

                    <!-- User properties -->
                    <Label Grid.Row="4"
                           Grid.Column="0"
                           Classes="caption">User Properties</Label>
                    <ContentPresenter Grid.Row="5"
<<<<<<< HEAD
                                      Grid.Column="0"
                                      Grid.ColumnSpan="2"
                                      ContentTemplate="{Binding UserProperties}" />
=======
                                                 Grid.Column="0"
                                                 Grid.ColumnSpan="2"
                                                 ContentTemplate="{Binding UserProperties}" />
>>>>>>> 0049ae2b
                </Grid>
            </Grid>
        </controls:GroupBox>

        <!-- The response -->
        <controls:GroupBox Grid.Row="2"
                           Header="Response">
            <TabControl>
                <!-- The general tab -->
                <TabItem Header="General">
                    <Grid ColumnDefinitions="Auto,*"
                          RowDefinitions="Auto,Auto,Auto,Auto">
                        <Label Grid.Row="0"
                               Grid.Column="0"
                               Classes="caption">Reason code</Label>
                        <TextBlock Grid.Row="0"
                                   Grid.Column="1"
                                   Classes="value"
                                   Text="{Binding Response.ReasonCode}" />
                        <Label Grid.Row="1"
                               Grid.Column="0"
                               Classes="caption">Reason code text</Label>
                        <TextBlock Grid.Row="1"
                                   Grid.Column="1"
                                   Classes="value"
                                   Text="{Binding Response.ReasonCodeText}" />
                        <Label Grid.Row="2"
                               Grid.Column="0"
                               Classes="caption">Reason string</Label>
                        <TextBlock Grid.Row="2"
                                   Grid.Column="1"
                                   Classes="value"
                                   Text="{Binding Response.ReasonString}" />
                        <Label Grid.Row="3"
                               Grid.Column="0"
                               Classes="caption">Packet identifier</Label>
                        <TextBlock Grid.Row="3"
                                   Grid.Column="1"
                                   Classes="value code_text"
                                   Text="{Binding Response.PacketIdentifier}" />
                    </Grid>
                </TabItem>
                <!-- The user properties -->
                <TabItem Header="User properties">
                    <ContentPresenter Content="{Binding Response.UserProperties}" />
                </TabItem>
            </TabControl>
        </controls:GroupBox>
    </Grid>

</UserControl><|MERGE_RESOLUTION|>--- conflicted
+++ resolved
@@ -106,15 +106,12 @@
                            Grid.Column="0"
                            Classes="caption">User Properties</Label>
                     <ContentPresenter Grid.Row="5"
-<<<<<<< HEAD
                                       Grid.Column="0"
                                       Grid.ColumnSpan="2"
                                       ContentTemplate="{Binding UserProperties}" />
-=======
                                                  Grid.Column="0"
                                                  Grid.ColumnSpan="2"
                                                  ContentTemplate="{Binding UserProperties}" />
->>>>>>> 0049ae2b
                 </Grid>
             </Grid>
         </controls:GroupBox>
