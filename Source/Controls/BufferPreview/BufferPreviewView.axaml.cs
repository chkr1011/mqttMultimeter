--- conflicted
+++ resolved
@@ -12,13 +12,10 @@
 using Avalonia.Controls;
 using Avalonia.Controls.Primitives;
 using Avalonia.Interactivity;
-<<<<<<< HEAD
 using AvaloniaEdit;
 using AvaloniaEdit.TextMate;
 using AvaloniaEdit.TextMate.Grammars;
-=======
 using Avalonia.Threading;
->>>>>>> 06ef175c
 using MessagePack;
 using MQTTnetApp.Extensions;
 using MQTTnetApp.Main;
@@ -48,7 +45,6 @@
 
     string _content = string.Empty;
     Button? _copyToClipboardButton;
-<<<<<<< HEAD
     string? _currentTextEditorLanguage;
     TextEditor? _textEditor;
     TextMate.Installation? _textMateInstallation;
@@ -143,13 +139,13 @@
             LanguageExtension = ".xml"
         });
 
-=======
+
     Button? _saveToFileButton;
 
     public BufferInspectorView()
     {
         Formats = SharedConverters;
->>>>>>> 06ef175c
+
         SelectFormat();
     }
 
@@ -222,15 +218,12 @@
         _copyToClipboardButton = (Button)this.GetTemplateChild("CopyToClipboardButton");
         _copyToClipboardButton.Click += OnCopyToClipboard;
 
-<<<<<<< HEAD
         _textEditor = (TextEditor)this.GetTemplateChild("TextEditor");
         _textMateInstallation = _textEditor.InstallTextMate(_textEditorRegistryOptions);
         SyncTextEditor();
-=======
+
         _saveToFileButton = (Button)this.GetTemplateChild("SaveToFileButton");
         _saveToFileButton.Click += OnSaveToFile;
->>>>>>> 06ef175c
-
         ReadBuffer();
     }
 
@@ -264,8 +257,6 @@
 
     void OnSaveToFile(object? sender, RoutedEventArgs e)
     {
-<<<<<<< HEAD
-=======
         var saveFileDialog = new SaveFileDialog();
         saveFileDialog.Filters!.Add(new FileDialogFilter
         {
@@ -294,7 +285,6 @@
             return;
         }
 
->>>>>>> 06ef175c
         var format = SelectedFormat;
         if (format == null)
         {
@@ -303,11 +293,7 @@
 
         if ((Buffer?.Length ?? 0) == 0)
         {
-<<<<<<< HEAD
             _content = string.Empty;
-=======
-            PreviewContent = format.Convert(Buffer);
->>>>>>> 06ef175c
         }
         else
         {
