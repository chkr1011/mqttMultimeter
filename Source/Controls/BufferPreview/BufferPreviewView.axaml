--- conflicted
+++ resolved
@@ -23,7 +23,6 @@
                                         Classes="tool_bar"
                                         Grid.Column="0">
 
-<<<<<<< HEAD
                                 <!-- The Text Wrapping button -->
                                 <ToggleButton Classes="tool_bar_button"
                                               IsChecked="True"
@@ -32,7 +31,7 @@
                                     <PathIcon Data="{StaticResource text_wrap_regular}"
                                               ToolTip.Tip="Toggle word wrap" />
                                 </ToggleButton>
-=======
+
                             <!-- The Copy button -->
                             <Button Classes="tool_bar_button"
                                     IsVisible="{Binding !ShowRaw, RelativeSource={RelativeSource TemplatedParent}}"
@@ -48,16 +47,6 @@
                                           ToolTip.Tip="Save to file" />
                             </Button>
                         </StackPanel>
->>>>>>> 06ef175c
-
-                                <!-- The Copy button -->
-                                <Button Classes="tool_bar_button"
-                                        IsVisible="{Binding !ShowRaw, RelativeSource={RelativeSource TemplatedParent}}"
-                                        x:Name="CopyToClipboardButton">
-                                    <PathIcon Data="{StaticResource copy_regular}"
-                                              ToolTip.Tip="Copy to clipboard" />
-                                </Button>
-                            </StackPanel>
 
                             <!-- The Format selector -->
                             <StackPanel Grid.Column="2"
