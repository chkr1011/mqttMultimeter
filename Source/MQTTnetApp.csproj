<Project Sdk="Microsoft.NET.Sdk">
    <PropertyGroup>
        <OutputType>WinExe</OutputType>
        <TargetFramework>net6.0</TargetFramework>
        <Nullable>enable</Nullable>
        <Product>MQTTnet.App</Product>
        <AssemblyVersion>0.0.0</AssemblyVersion>
        <NeutralLanguage>en-US</NeutralLanguage>
        <IsPackable>false</IsPackable>
        <PackageId />
        <PackageVersion />
        <Authors />
        <Company>Christian Kratky</Company>
        <ApplicationIcon>Assets\Icons\App.ico</ApplicationIcon>
        <FileVersion>0.0.0</FileVersion>
    </PropertyGroup>
    <PropertyGroup Condition="'$(Configuration)|$(Platform)'=='Debug|AnyCPU'">
        <DebugType>embedded</DebugType>
        <DebugSymbols>true</DebugSymbols>
        <Prefer32Bit>false</Prefer32Bit>
    </PropertyGroup>
    <PropertyGroup Condition=" '$(Configuration)' == 'Release' ">
        <DebugType>none</DebugType>
    </PropertyGroup>
    <ItemGroup>
        <Folder Include="Configuration\Service" />
        <AvaloniaResource Include="Assets\**" />
        <None Remove="Assets\Icons\arrow_down.png" />
        <None Remove="Assets\Icons\arrow_up.png" />
    </ItemGroup>
    <ItemGroup>
        <PackageReference Include="Avalonia" Version="0.10.12" />
        <PackageReference Include="Avalonia.AvaloniaEdit" Version="0.10.12.2" />
        <PackageReference Include="Avalonia.Controls.DataGrid" Version="0.10.12" />
        <PackageReference Include="Avalonia.Desktop" Version="0.10.12" />
        <PackageReference Include="Avalonia.Diagnostics" Version="0.10.12" />
        <PackageReference Include="Avalonia.ReactiveUI" Version="0.10.12" />
        <PackageReference Include="AvaloniaEdit.TextMate" Version="0.10.12.2" />
        <PackageReference Include="AvaloniaEdit.TextMate.Grammars" Version="0.10.12.1" />
<<<<<<< HEAD
        <PackageReference Include="MQTTnet" Version="4.0.0-preview5" />
=======
        <PackageReference Include="MQTTnet" Version="4.0.0.141" />
        <PackageReference Include="Newtonsoft.Json" Version="13.0.1" />
>>>>>>> b98c2713
        <PackageReference Include="SimpleInjector" Version="5.3.3" />
        <PackageReference Include="System.Text.Json" Version="6.0.2" />
    </ItemGroup>
    <ItemGroup>
        <Compile Update="Main\MainWindow.axaml.cs">
            <DependentUpon>MainWindowView.axaml</DependentUpon>
        </Compile>
        <Compile Update="Pages\Connection\ConnectionPageView.axaml.cs">
            <DependentUpon>ConnectionPageView.axaml</DependentUpon>
        </Compile>
        <Compile Update="Pages\PacketInspector\PacketInspectorPageView.axaml.cs">
            <DependentUpon>PacketInspectorPageView.axaml</DependentUpon>
        </Compile>
        <Compile Update="Pages\Publish\PublishItemView.axaml.cs">
            <DependentUpon>PublishOptionsView.axaml</DependentUpon>
        </Compile>
        <Compile Update="Pages\Subscriptions\SubscriptionItemView.axaml.cs">
            <DependentUpon>SubscriptionOptionsPageView.axaml</DependentUpon>
        </Compile>
        <Compile Update="Pages\Inflight\InflightPageItemView.axaml.cs">
            <DependentUpon>ReceivedApplicationMessageDetailsView.axaml</DependentUpon>
            <SubType>Code</SubType>
        </Compile>
        <Compile Update="Controls\RetainHandling\RetainHandlingSelectorView.axaml.cs">
            <DependentUpon>QualityOfServiceLevelSelectorView.axaml</DependentUpon>
            <SubType>Code</SubType>
        </Compile>
        <Compile Update="Controls\HexBox.axaml.cs">
            <DependentUpon>HexBox.axaml</DependentUpon>
            <SubType>Code</SubType>
        </Compile>
        <Compile Update="Controls\GroupBox.axaml.cs">
            <DependentUpon>GroupBox.axaml</DependentUpon>
            <SubType>Code</SubType>
        </Compile>
    </ItemGroup>
    <ItemGroup>
        <None Remove="Pages\Info\Readme.md" />
        <EmbeddedResource Include="Pages\Info\Readme.md" />
        <UpToDateCheckInput Remove="Common\QualityOfServiceLevel\QualityOfServiceLevelSelectorView.axaml" />
        <UpToDateCheckInput Remove="Configuration\QualityOfServiceLevel\QualityOfServiceLevelSelectorView.axaml" />
        <UpToDateCheckInput Remove="Common\BufferInspector\BufferInspectorView.axaml" />
        <UpToDateCheckInput Remove="Common\BufferInspector\BufferValueView.axaml" />
        <UpToDateCheckInput Remove="Common\ObjectDump\ObjectDumpPropertyView.axaml" />
        <UpToDateCheckInput Remove="Common\ObjectDump\ObjectDumpView.axaml" />
    </ItemGroup>
</Project><|MERGE_RESOLUTION|>--- conflicted
+++ resolved
@@ -37,12 +37,8 @@
         <PackageReference Include="Avalonia.ReactiveUI" Version="0.10.12" />
         <PackageReference Include="AvaloniaEdit.TextMate" Version="0.10.12.2" />
         <PackageReference Include="AvaloniaEdit.TextMate.Grammars" Version="0.10.12.1" />
-<<<<<<< HEAD
-        <PackageReference Include="MQTTnet" Version="4.0.0-preview5" />
-=======
         <PackageReference Include="MQTTnet" Version="4.0.0.141" />
         <PackageReference Include="Newtonsoft.Json" Version="13.0.1" />
->>>>>>> b98c2713
         <PackageReference Include="SimpleInjector" Version="5.3.3" />
         <PackageReference Include="System.Text.Json" Version="6.0.2" />
     </ItemGroup>
