--- conflicted
+++ resolved
@@ -1,14 +1,3 @@
-<<<<<<< HEAD
-using MQTTnetApp.Common;
-using MQTTnetApp.Pages.Connection;
-using MQTTnetApp.Pages.Inflight;
-using MQTTnetApp.Pages.Info;
-using MQTTnetApp.Pages.Log;
-using MQTTnetApp.Pages.PacketInspector;
-using MQTTnetApp.Pages.Publish;
-using MQTTnetApp.Pages.Scripts;
-using MQTTnetApp.Pages.Subscriptions;
-=======
 using System;
 using mqttMultimeter.Common;
 using mqttMultimeter.Pages.Connection;
@@ -19,7 +8,6 @@
 using mqttMultimeter.Pages.Publish;
 using mqttMultimeter.Pages.Subscriptions;
 using mqttMultimeter.Pages.TopicExplorer;
->>>>>>> 71ccbcc1
 using ReactiveUI;
 
 namespace mqttMultimeter.Main;
@@ -32,37 +20,24 @@
         PublishPageViewModel publishPage,
         SubscriptionsPageViewModel subscriptionsPage,
         InflightPageViewModel inflightPage,
-<<<<<<< HEAD
         ScriptsPageViewModel scriptsPage,
-=======
         TopicExplorerPageViewModel topicExplorerPage,
->>>>>>> 71ccbcc1
         PacketInspectorPageViewModel packetInspectorPage,
         InfoPageViewModel infoPage,
         LogPageViewModel logPage)
     {
-<<<<<<< HEAD
-        ConnectionPage = connectionPage;
-        PublishPage = publishPage;
-        SubscriptionsPage = subscriptionsPage;
-        InflightPage = inflightPage;
-        ScriptsPage = scriptsPage;
-        PacketInspectorPage = packetInspectorPage;
-        InfoPage = infoPage;
-        LogPage = logPage;
-=======
         ConnectionPage = AttachEvents(connectionPage);
         PublishPage = AttachEvents(publishPage);
         SubscriptionsPage = AttachEvents(subscriptionsPage);
         InflightPage = AttachEvents(inflightPage);
         TopicExplorerPage = AttachEvents(topicExplorerPage);
+        ScriptsPage = AttachEvents(scriptsPage);
         PacketInspectorPage = AttachEvents(packetInspectorPage);
         InfoPage = AttachEvents(infoPage);
         LogPage = AttachEvents(logPage);
 
         InflightPage.RepeatMessageRequested += item => PublishPage.RepeatMessage(item);
         topicExplorerPage.RepeatMessageRequested += item => PublishPage.RepeatMessage(item);
->>>>>>> 71ccbcc1
     }
 
     public event EventHandler? ActivatePageRequested;
