--- conflicted
+++ resolved
@@ -72,19 +72,19 @@
                         </TabItem.Header>
                     </TabItem>
 
-<<<<<<< HEAD
+                    <!-- Topic Explorer -->
+                    <TabItem Content="{Binding TopicExplorerPage}"
+                             ToolTip.Tip="Topic Explorer">
+                        <TabItem.Header>
+                            <PathIcon Data="{StaticResource branch_regular}" />
+                        </TabItem.Header>
+                    </TabItem>
+
                     <!-- Scripts -->
                     <TabItem Content="{Binding ScriptsPage}"
                              ToolTip.Tip="Scripts">
                         <TabItem.Header>
                             <PathIcon Data="{StaticResource code_regular}" />
-=======
-                    <!-- Topic Explorer -->
-                    <TabItem Content="{Binding TopicExplorerPage}"
-                             ToolTip.Tip="Topic Explorer">
-                        <TabItem.Header>
-                            <PathIcon Data="{StaticResource branch_regular}" />
->>>>>>> 71ccbcc1
                         </TabItem.Header>
                     </TabItem>
 
