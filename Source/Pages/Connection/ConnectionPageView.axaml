<UserControl xmlns="https://github.com/avaloniaui"
             xmlns:x="http://schemas.microsoft.com/winfx/2006/xaml"
             xmlns:d="http://schemas.microsoft.com/expression/blend/2008"
             xmlns:mc="http://schemas.openxmlformats.org/markup-compatibility/2006"
             xmlns:connection="clr-namespace:mqttMultimeter.Pages.Connection"
             xmlns:controls="clr-namespace:mqttMultimeter.Controls"
             mc:Ignorable="d"
             d:DesignWidth="800"
             d:DesignHeight="450"
             d:DataContext="{d:DesignInstance connection:ConnectionPageViewModel}"
             x:Class="mqttMultimeter.Pages.Connection.ConnectionPageView">
    <UserControl.Resources>
        <ResourceDictionary>
            <ResourceDictionary.MergedDictionaries>
                <ResourceInclude Source="/Pages/Connection/ConnectItemListItem.axaml" />
            </ResourceDictionary.MergedDictionaries>
        </ResourceDictionary>
    </UserControl.Resources>

    <controls:Overlay IsOverlayVisible="{Binding Path=OverlayContent, Converter={x:Static ObjectConverters.IsNotNull}}"
                      OverlayContent="{Binding OverlayContent}">

<<<<<<< HEAD
        <Grid>
            <Grid.ColumnDefinitions>
                <ColumnDefinition Width="*" />
                <ColumnDefinition Width="Auto" />
                <ColumnDefinition Width="3*" />
            </Grid.ColumnDefinitions>
=======
        <Grid ColumnDefinitions="*,Auto,3*">
>>>>>>> 71ccbcc1

            <!-- The list of publish items. -->
            <Grid Background="#262626" RowDefinitions="Auto,*">
                <StackPanel Orientation="Horizontal"
                            Grid.Row="0"
                            Classes="tool_bar"
                            Margin="0">
                    <Button ToolTip.Tip="Add connection item"
                            Classes="tool_bar_button"
                            Command="{Binding AddItem}">
                        <PathIcon Data="{StaticResource add_square_regular}" />
                    </Button>
                    <Button ToolTip.Tip="Remove all connection items"
                            Classes="tool_bar_button"
                            Command="{Binding Items.Clear}">
                        <PathIcon Data="{StaticResource delete_regular}" />
                    </Button>
                </StackPanel>

                <ListBox Background="Transparent"
                         ItemTemplate="{StaticResource ConnectItemViewModelListItem}"
                         Grid.Row="1"
                         SelectedItem="{Binding Items.SelectedItem}"
                         Items="{Binding Items.Collection}"
                         x:Name="PART_Items"
                         Grid.Column="0" />
            </Grid>

            <!-- The splitter -->
<<<<<<< HEAD
            <GridSplitter Grid.Column="1" />
=======
            <GridSplitter Grid.Column="1"
                          Width="2" />
>>>>>>> 71ccbcc1

            <!-- The selected item. -->
            <ContentPresenter Margin="10"
                              Grid.Column="2"
                              Content="{Binding ElementName=PART_Items, Path=SelectedItem}" />
        </Grid>

    </controls:Overlay>

</UserControl><|MERGE_RESOLUTION|>--- conflicted
+++ resolved
@@ -20,16 +20,7 @@
     <controls:Overlay IsOverlayVisible="{Binding Path=OverlayContent, Converter={x:Static ObjectConverters.IsNotNull}}"
                       OverlayContent="{Binding OverlayContent}">
 
-<<<<<<< HEAD
-        <Grid>
-            <Grid.ColumnDefinitions>
-                <ColumnDefinition Width="*" />
-                <ColumnDefinition Width="Auto" />
-                <ColumnDefinition Width="3*" />
-            </Grid.ColumnDefinitions>
-=======
         <Grid ColumnDefinitions="*,Auto,3*">
->>>>>>> 71ccbcc1
 
             <!-- The list of publish items. -->
             <Grid Background="#262626" RowDefinitions="Auto,*">
@@ -59,12 +50,8 @@
             </Grid>
 
             <!-- The splitter -->
-<<<<<<< HEAD
-            <GridSplitter Grid.Column="1" />
-=======
             <GridSplitter Grid.Column="1"
                           Width="2" />
->>>>>>> 71ccbcc1
 
             <!-- The selected item. -->
             <ContentPresenter Margin="10"
