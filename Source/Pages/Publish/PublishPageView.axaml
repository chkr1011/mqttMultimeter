<UserControl xmlns="https://github.com/avaloniaui"
             xmlns:x="http://schemas.microsoft.com/winfx/2006/xaml"
             xmlns:d="http://schemas.microsoft.com/expression/blend/2008"
             xmlns:mc="http://schemas.openxmlformats.org/markup-compatibility/2006"
             xmlns:publish="clr-namespace:mqttMultimeter.Pages.Publish"
             xmlns:controls="clr-namespace:mqttMultimeter.Controls"
             mc:Ignorable="d"
             d:DesignWidth="800"
             d:DesignHeight="450"
             d:DataContext="{d:DesignInstance publish:PublishPageViewModel}"
             x:Class="mqttMultimeter.Pages.Publish.PublishPageView">
    <UserControl.Resources>
        <ResourceDictionary>
            <ResourceDictionary.MergedDictionaries>
                <ResourceInclude Source="/Pages/Publish/PublishItemListItem.axaml" />
            </ResourceDictionary.MergedDictionaries>
        </ResourceDictionary>
    </UserControl.Resources>

<<<<<<< HEAD
    <Grid>
        <Grid.ColumnDefinitions>
            <ColumnDefinition Width="*" />
            <ColumnDefinition Width="Auto" />
            <ColumnDefinition Width="3*" />
        </Grid.ColumnDefinitions>
=======
    <controls:Overlay IsOverlayVisible="{Binding Path=OverlayContent, Converter={x:Static ObjectConverters.IsNotNull}}"
                      OverlayContent="{Binding OverlayContent}">
>>>>>>> 71ccbcc1

        <Grid ColumnDefinitions="*,Auto,3*">

            <!-- The list of publish items. -->
            <Grid Background="#262626"
                  RowDefinitions="Auto,*">

                <StackPanel Orientation="Horizontal"
                            Grid.Row="0"
                            Classes="tool_bar"
                            Margin="0">
                    <Button ToolTip.Tip="Add publish item"
                            Classes="tool_bar_button"
                            Command="{Binding AddItem}">
                        <PathIcon Data="{StaticResource add_square_regular}" />
                    </Button>
                    <Button ToolTip.Tip="Remove all publish items"
                            Classes="tool_bar_button"
                            Command="{Binding  Items.Clear}">
                        <PathIcon Data="{StaticResource delete_regular}" />
                    </Button>
                </StackPanel>

                <ListBox Background="Transparent"
                         ItemTemplate="{StaticResource PublishItemViewModelListItem}"
                         Grid.Row="1"
                         SelectedItem="{Binding Items.SelectedItem}"
                         Items="{Binding Items.Collection}"
                         Grid.Column="0"
                         x:Name="PART_Items" />
            </Grid>

<<<<<<< HEAD
        <!-- The splitter -->
        <GridSplitter Grid.Column="1" />
=======
            <!-- The splitter -->
            <GridSplitter Grid.Column="1"
                          Width="2" />

            <!-- The selected item. -->
            <publish:PublishItemView Margin="10"
                              Grid.Column="2"
                              DataContext="{Binding ElementName=PART_Items, Path=SelectedItem}" />
        </Grid>
>>>>>>> 71ccbcc1

    </controls:Overlay>

</UserControl><|MERGE_RESOLUTION|>--- conflicted
+++ resolved
@@ -17,17 +17,8 @@
         </ResourceDictionary>
     </UserControl.Resources>
 
-<<<<<<< HEAD
-    <Grid>
-        <Grid.ColumnDefinitions>
-            <ColumnDefinition Width="*" />
-            <ColumnDefinition Width="Auto" />
-            <ColumnDefinition Width="3*" />
-        </Grid.ColumnDefinitions>
-=======
     <controls:Overlay IsOverlayVisible="{Binding Path=OverlayContent, Converter={x:Static ObjectConverters.IsNotNull}}"
                       OverlayContent="{Binding OverlayContent}">
->>>>>>> 71ccbcc1
 
         <Grid ColumnDefinitions="*,Auto,3*">
 
@@ -60,10 +51,6 @@
                          x:Name="PART_Items" />
             </Grid>
 
-<<<<<<< HEAD
-        <!-- The splitter -->
-        <GridSplitter Grid.Column="1" />
-=======
             <!-- The splitter -->
             <GridSplitter Grid.Column="1"
                           Width="2" />
@@ -73,7 +60,6 @@
                               Grid.Column="2"
                               DataContext="{Binding ElementName=PART_Items, Path=SelectedItem}" />
         </Grid>
->>>>>>> 71ccbcc1
 
     </controls:Overlay>
 
