--- conflicted
+++ resolved
@@ -15,16 +15,7 @@
             </ResourceDictionary.MergedDictionaries>
         </ResourceDictionary>
     </UserControl.Resources>
-<<<<<<< HEAD
-    <Grid>
-        <Grid.ColumnDefinitions>
-            <ColumnDefinition Width="*" />
-            <ColumnDefinition Width="Auto" />
-            <ColumnDefinition Width="3*" />
-        </Grid.ColumnDefinitions>
-=======
     <Grid ColumnDefinitions="*,Auto,3*">
->>>>>>> 71ccbcc1
 
         <!-- The list of subscription items. -->
         <Grid Background="#262626"
@@ -55,12 +46,8 @@
         </Grid>
 
         <!-- The splitter -->
-<<<<<<< HEAD
-        <GridSplitter Grid.Column="1" />
-=======
         <GridSplitter Grid.Column="1"
                       Width="2" />
->>>>>>> 71ccbcc1
 
         <!-- The selected item. -->
         <subscriptions:SubscriptionItemView Margin="10"
